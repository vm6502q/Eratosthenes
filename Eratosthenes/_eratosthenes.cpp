// Source: https://www.geeksforgeeks.org/sieve-of-eratosthenes/
// C++ program to print all primes smaller than or equal to
// n using Sieve of Eratosthenes

// Improved by Dan Strano of Unitary Fund, 2024.
// We can think of trial division as exact inverse of
// Sieve of Eratosthenes, with log space and log time.
// The modular division part is a costly atomic operation.
// It need only be carried out up the square root of the
// number under trial. Multiples of 2, 3, 5, 7, and 11 can
// be entirely skipped in loop enumeration.

#include <cmath>
#include <cstddef>
#include <cstdint>
#include <string>
#include <vector>

#include <boost/multiprecision/cpp_int.hpp>

#include <pybind11/pybind11.h>
#include <pybind11/stl.h>

namespace qimcifa {

typedef boost::multiprecision::cpp_int BigInteger;

inline BigInteger sqrt(const BigInteger& toTest)
{
    // Otherwise, find b = sqrt(b^2).
    BigInteger start = 1U, end = toTest >> 1U, ans = 0U;
    do {
        const BigInteger mid = (start + end) >> 1U;

        // If toTest is a perfect square
        const BigInteger sqr = mid * mid;
        if (sqr == toTest) {
            return mid;
        }

        if (sqr < toTest) {
            // Since we need floor, we update answer when mid*mid is smaller than p, and move closer to sqrt(p).
            start = mid + 1U;
            ans = mid;
        } else {
            // If mid*mid is greater than p
            end = mid - 1U;
        }
    } while (start <= end);

    return ans;
}

// We are multiplying out the first distinct primes, below.

// Make this NOT a multiple of 2.
inline BigInteger forward2(const size_t& p) { return (p << 1U) | 1U; }

inline size_t backward2(const BigInteger& p) { return (size_t)(p >> 1U); }

// Make this NOT a multiple of 2 or 3.
inline BigInteger forward3(const size_t& p) { return (p << 1U) + (~(~p | 1U)) - 1U; }

inline size_t backward3(const BigInteger& n) { return (size_t)((~(~n | 1U)) / 3U) + 1U; }

constexpr unsigned char wheel5[8U] = { 1U, 7U, 11U, 13U, 17U, 19U, 23U, 29U };

// Make this NOT a multiple of 2, 3, or 5.
BigInteger forward5(const size_t& p) { return wheel5[p % 8U] + (p / 8U) * 30U; }

size_t backward5(const BigInteger &n) {
    return std::distance(wheel5, std::lower_bound(wheel5, wheel5 + 8U, (size_t)(n % 30U))) + 8U * (size_t)(n / 30U) + 1U;
}

constexpr unsigned char wheel7[48U] = {
    1U, 11U, 13U, 17U, 19U, 23U, 29U, 31U, 37U, 41U, 43U, 47U, 53U, 59U, 61U, 67U, 71U, 73U, 79U, 83U, 89U,
    97U, 101U, 103U, 107U, 109U, 113U, 121U, 127U, 131U, 137U, 139U, 143U, 149U, 151U, 157U, 163U, 167U,
    169U, 173U, 179U, 181U, 187U, 191U, 193U, 197U, 199U, 209U
};

// Make this NOT a multiple of 2, 3, 5, or 7.
BigInteger forward7(const size_t& p) { return wheel7[p % 48U] + (p / 48U) * 210U; }

size_t backward7(const BigInteger& n) {
    return std::distance(wheel7, std::lower_bound(wheel7, wheel7 + 48U, (size_t)(n % 210U))) + 48U * (size_t)(n / 210U) + 1U;
}

constexpr unsigned short wheel11[480U] = {
    1U,    13U,   17U,   19U,   23U,   29U,   31U,   37U,   41U,   43U,   47U,   53U,   59U,   61U,   67U,   71U,   73U,   79U,   83U,   89U,   97U,   101U,  103U,  107U,
    109U,  113U,  127U,  131U,  137U,  139U,  149U,  151U,  157U,  163U,  167U,  169U,  173U,  179U,  181U,  191U,  193U,  197U,  199U,  211U,  221U,  223U,  227U,  229U,
    233U,  239U,  241U,  247U,  251U,  257U,  263U,  269U,  271U,  277U,  281U,  283U,  289U,  293U,  299U,  307U,  311U,  313U,  317U,  323U,  331U,  337U,  347U,  349U,
    353U,  359U,  361U,  367U,  373U,  377U,  379U,  383U,  389U,  391U,  397U,  401U,  403U,  409U,  419U,  421U,  431U,  433U,  437U,  439U,  443U,  449U,  457U,  461U,
    463U,  467U,  479U,  481U,  487U,  491U,  493U,  499U,  503U,  509U,  521U,  523U,  527U,  529U,  533U,  541U,  547U,  551U,  557U,  559U,  563U,  569U,  571U,  577U,
    587U,  589U,  593U,  599U,  601U,  607U,  611U,  613U,  617U,  619U,  629U,  631U,  641U,  643U,  647U,  653U,  659U,  661U,  667U,  673U,  677U,  683U,  689U,  691U,
    697U,  701U,  703U,  709U,  713U,  719U,  727U,  731U,  733U,  739U,  743U,  751U,  757U,  761U,  767U,  769U,  773U,  779U,  787U,  793U,  797U,  799U,  809U,  811U,
    817U,  821U,  823U,  827U,  829U,  839U,  841U,  851U,  853U,  857U,  859U,  863U,  871U,  877U,  881U,  883U,  887U,  893U,  899U,  901U,  907U,  911U,  919U,  923U,
    929U,  937U,  941U,  943U,  947U,  949U,  953U,  961U,  967U,  971U,  977U,  983U,  989U,  991U,  997U,  1003U, 1007U, 1009U, 1013U, 1019U, 1021U, 1027U, 1031U, 1033U,
    1037U, 1039U, 1049U, 1051U, 1061U, 1063U, 1069U, 1073U, 1079U, 1081U, 1087U, 1091U, 1093U, 1097U, 1103U, 1109U, 1117U, 1121U, 1123U, 1129U, 1139U, 1147U, 1151U, 1153U,
    1157U, 1159U, 1163U, 1171U, 1181U, 1187U, 1189U, 1193U, 1201U, 1207U, 1213U, 1217U, 1219U, 1223U, 1229U, 1231U, 1237U, 1241U, 1247U, 1249U, 1259U, 1261U, 1271U, 1273U,
    1277U, 1279U, 1283U, 1289U, 1291U, 1297U, 1301U, 1303U, 1307U, 1313U, 1319U, 1321U, 1327U, 1333U, 1339U, 1343U, 1349U, 1357U, 1361U, 1363U, 1367U, 1369U, 1373U, 1381U,
    1387U, 1391U, 1399U, 1403U, 1409U, 1411U, 1417U, 1423U, 1427U, 1429U, 1433U, 1439U, 1447U, 1451U, 1453U, 1457U, 1459U, 1469U, 1471U, 1481U, 1483U, 1487U, 1489U, 1493U,
    1499U, 1501U, 1511U, 1513U, 1517U, 1523U, 1531U, 1537U, 1541U, 1543U, 1549U, 1553U, 1559U, 1567U, 1571U, 1577U, 1579U, 1583U, 1591U, 1597U, 1601U, 1607U, 1609U, 1613U,
    1619U, 1621U, 1627U, 1633U, 1637U, 1643U, 1649U, 1651U, 1657U, 1663U, 1667U, 1669U, 1679U, 1681U, 1691U, 1693U, 1697U, 1699U, 1703U, 1709U, 1711U, 1717U, 1721U, 1723U,
    1733U, 1739U, 1741U, 1747U, 1751U, 1753U, 1759U, 1763U, 1769U, 1777U, 1781U, 1783U, 1787U, 1789U, 1801U, 1807U, 1811U, 1817U, 1819U, 1823U, 1829U, 1831U, 1843U, 1847U,
    1849U, 1853U, 1861U, 1867U, 1871U, 1873U, 1877U, 1879U, 1889U, 1891U, 1901U, 1907U, 1909U, 1913U, 1919U, 1921U, 1927U, 1931U, 1933U, 1937U, 1943U, 1949U, 1951U, 1957U,
    1961U, 1963U, 1973U, 1979U, 1987U, 1993U, 1997U, 1999U, 2003U, 2011U, 2017U, 2021U, 2027U, 2029U, 2033U, 2039U, 2041U, 2047U, 2053U, 2059U, 2063U, 2069U, 2071U, 2077U,
    2081U, 2083U, 2087U, 2089U, 2099U, 2111U, 2113U, 2117U, 2119U, 2129U, 2131U, 2137U, 2141U, 2143U, 2147U, 2153U, 2159U, 2161U, 2171U, 2173U, 2179U, 2183U, 2197U, 2201U,
    2203U, 2207U, 2209U, 2213U, 2221U, 2227U, 2231U, 2237U, 2239U, 2243U, 2249U, 2251U, 2257U, 2263U, 2267U, 2269U, 2273U, 2279U, 2281U, 2287U, 2291U, 2293U, 2297U, 2309U};

// Make this NOT a multiple of 2, 3, 5, 7, or 11.
BigInteger forward11(const size_t &p) { return wheel11[p % 480U] + (p / 480U) * 2310U; }

size_t backward11(const BigInteger &n) {
    return std::distance(wheel11, std::lower_bound(wheel11, wheel11 + 480U, (size_t)(n % 2310U))) + 480U * (size_t)(n / 2310U) + 1U;
}

inline size_t GetWheel5and7Increment(unsigned short& wheel5, unsigned long long& wheel7) {
    constexpr unsigned short wheel5Back = 1U << 9U;
    constexpr unsigned long long wheel7Back = 1ULL << 55U;
    unsigned wheelIncrement = 0U;
    bool is_wheel_multiple = false;
    do {
        is_wheel_multiple = (bool)(wheel5 & 1U);
        wheel5 >>= 1U;
        if (is_wheel_multiple) {
            wheel5 |= wheel5Back;
            ++wheelIncrement;
            continue;
        }

        is_wheel_multiple = (bool)(wheel7 & 1U);
        wheel7 >>= 1U;
        if (is_wheel_multiple) {
            wheel7 |= wheel7Back;
        }
        ++wheelIncrement;
    } while (is_wheel_multiple);

    return (size_t)wheelIncrement;
}

std::vector<BigInteger> SieveOfEratosthenes(const BigInteger& n)
{
    std::vector<BigInteger> knownPrimes = { 2U, 3U, 5U, 7U };
    if (n < 2U) {
        return std::vector<BigInteger>();
    }

    if (n < (knownPrimes.back() + 2U)) {
        const auto highestPrimeIt = std::upper_bound(knownPrimes.begin(), knownPrimes.end(), n);
        return std::vector<BigInteger>(knownPrimes.begin(), highestPrimeIt);
    }

    knownPrimes.reserve((size_t)(((double)n) / log((double)n)));

    // We are excluding multiples of the first few
    // small primes from outset. For multiples of
    // 2, 3, and 5 this reduces complexity to 4/15.
    const size_t cardinality = backward5(n);

    // Create a boolean array "prime[0..cardinality]"
    // and initialize all entries it as true. Rather,
    // reverse the true/false meaning, so we can use
    // default initialization. A value in notPrime[i]
    // will finally be false only if i is a prime.
    std::unique_ptr<bool[]> uNotPrime(new bool[cardinality + 1U]());
    bool* notPrime = uNotPrime.get();

    // Get the remaining prime numbers.
    unsigned short wheel5 = 129U;
    unsigned long long wheel7 = 9009416540524545ULL;
    size_t o = 1U;
    for (;;) {
        o += GetWheel5and7Increment(wheel5, wheel7);

        const BigInteger p = forward3(o);
        if ((p * p) > n) {
            break;
        }

        if (notPrime[backward5(p)]) {
            continue;
        }

        knownPrimes.push_back(p);

        // We are skipping multiples of 2, 3, and 5
        // for space complexity, for 4/15 the bits.
        // More are skipped by the wheel for time.
        const BigInteger p2 = p << 1U;
        const BigInteger p4 = p << 2U;
        BigInteger i = p * p;

        // "p" already definitely not a multiple of 3.
        // Its remainder when divided by 3 can be 1 or 2.
        // If it is 2, we can do a "half iteration" of the
        // loop that would handle remainder of 1, and then
        // we can proceed with the 1 remainder loop.
        // This saves 2/3 of updates (or modulo).
        if ((p % 3U) == 2U) {
            notPrime[backward5(i)] = true;
            i += p2;
            if (i > n) {
                continue;
            }
        }

        for (;;) {
            if (i % 5U) {
                notPrime[backward5(i)] = true;
            }
            i += p4;
            if (i > n) {
                break;
            }

            if (i % 5U) {
                notPrime[backward5(i)] = true;
            }
            i += p2;
            if (i > n) {
                break;
            }
        }
    }

    for (;;) {
        const BigInteger p = forward3(o);
        if (p > n) {
            break;
        }

        o += GetWheel5and7Increment(wheel5, wheel7);

        if (notPrime[backward5(p)]) {
            continue;
        }

        knownPrimes.push_back(p);
    }

    return knownPrimes;
}

std::vector<BigInteger> SegmentedSieveOfEratosthenes(BigInteger n)
{
    // TODO: This should scale to the system.
    // Assume the L1/L2 cache limit is 2048 KB.
    // We save half our necessary bytes by
    // removing multiples of 2.
    // The simple sieve removes multiples of 2, 3, and 5.
    // limit = 2048 KB = 2097152 B,
    // limit = ((((limit * 2) * 3) / 2) * 5) / 4
    constexpr size_t limit = 7864321ULL;

    if (!(n & 1U)) {
        --n;
    }
    while (((n % 3U) == 0) || ((n % 5U) == 0)) {
        n -= 2U;
    }
    if (limit >= n) {
        return SieveOfEratosthenes(n);
    }
    std::vector<BigInteger> knownPrimes = SieveOfEratosthenes(limit);
    knownPrimes.reserve(std::expint(log((double)n)) - std::expint(log(2)));

    // Divide the range in different segments
    const size_t nCardinality = backward5(n);
    size_t low = backward5(limit);
    size_t high = low + limit;

    // Process one segment at a time till we pass n.
    while (low < nCardinality)
    {
        if (high > nCardinality) {
           high = nCardinality;
        }

        const BigInteger fLo = forward5(low);
        const size_t sqrtIndex = std::distance(
            knownPrimes.begin(),
            std::upper_bound(knownPrimes.begin(), knownPrimes.end(), sqrt(forward5(high)) + 1U)
        );

        const size_t cardinality = high - low;
        bool notPrime[cardinality + 1U] = { false };

        for (size_t k = 3U; k < sqrtIndex; ++k) {
            const BigInteger& p = knownPrimes[k];
            // We are skipping multiples of 2.
            const BigInteger p2 = p << 1U;

            // Find the minimum number in [low..high] that is
            // a multiple of prime[i] (divisible by prime[i])
            // For example, if low is 31 and prime[i] is 3,
            // we start with 33.
            BigInteger i = (fLo / p) * p;
            if (i < fLo) {
                i += p;
            }
            if ((i & 1U) == 0U) {
                i += p;
            }

            for (;;) {
                const size_t o = backward5(i) - low;
                if (o > cardinality) {
                    break;
                }
                if ((i % 3U) && (i % 5U)) {
                    notPrime[o] = true;
                }
                i += p2;
            }
        }

        // Numbers which are not marked are prime
        for (size_t o = 1U; o <= cardinality; ++o) {
            if (!notPrime[o]) {
                knownPrimes.push_back(forward5(o + low));
            }
        }

        // Update low and high for next segment
        low = low + limit;
        high = low + limit;
    }

    return knownPrimes;
}

// Pardon the obvious "copy/pasta."
// I began to design a single method to switch off between these two,
// then I realized the execution time overhead of the implementation.
// (It would compound linearly over the cardinality to check.)
// It is certainly "cheap" to copy/paste, but that's our only goal.

BigInteger CountPrimesTo(const BigInteger& n)
{
    const BigInteger knownPrimes[4U] = { 2U, 3U, 5U, 7U };
    if (n < 2U) {
        return 0U;
    }

    if (n < 11U) {
        const auto highestPrimeIt = std::upper_bound(knownPrimes, knownPrimes + 4U, n);
        return std::distance(knownPrimes, highestPrimeIt);
    }

    // We are excluding multiples of the first few
    // small primes from outset. For multiples of
    // 2, 3, and 5 this reduces complexity to 4/15.
    const size_t cardinality = backward5(n);

    // Create a boolean array "prime[0..cardinality]"
    // and initialize all entries it as true. Rather,
    // reverse the true/false meaning, so we can use
    // default initialization. A value in notPrime[i]
    // will finally be false only if i is a prime.
    std::unique_ptr<bool[]> uNotPrime(new bool[cardinality + 1U]());
    bool* notPrime = uNotPrime.get();

    // Get the remaining prime numbers.
    unsigned short wheel5 = 129U;
    unsigned long long wheel7 = 9009416540524545ULL;
    size_t o = 1U;
    BigInteger count = 4U;
    for (;;) {
        o += GetWheel5and7Increment(wheel5, wheel7);

        const BigInteger p = forward3(o);
        if ((p * p) > n) {
            break;
        }

        if (notPrime[backward5(p)]) {
            continue;
        }

        ++count;

        // We are skipping multiples of 2, 3, and 5
        // for space complexity, for 4/15 the bits.
        // More are skipped by the wheel for time.
        const BigInteger p2 = p << 1U;
        const BigInteger p4 = p << 2U;
        BigInteger i = p * p;

        // "p" already definitely not a multiple of 3.
        // Its remainder when divided by 3 can be 1 or 2.
        // If it is 2, we can do a "half iteration" of the
        // loop that would handle remainder of 1, and then
        // we can proceed with the 1 remainder loop.
        // This saves 2/3 of updates (or modulo).
        if ((p % 3U) == 2U) {
            notPrime[backward5(i)] = true;
            i += p2;
            if (i > n) {
                continue;
            }
        }

        for (;;) {
            if (i % 5U) {
                notPrime[backward5(i)] = true;
            }
            i += p4;
            if (i > n) {
                break;
            }

            if (i % 5U) {
                notPrime[backward5(i)] = true;
            }
            i += p2;
            if (i > n) {
                break;
            }
        }
    }

    for (;;) {
        const BigInteger p = forward3(o);
        if (p > n) {
            break;
        }

        o += GetWheel5and7Increment(wheel5, wheel7);

        if (notPrime[backward5(p)]) {
            continue;
        }

        ++count;
    }

    return count;
}

<<<<<<< HEAD
std::string _CountPrimesTo(const std::string& n) {
    return boost::lexical_cast<std::string>(CountPrimesTo(BigInteger(n)));
}

std::vector<BigInteger> SegmentedSieveOfEratosthenes(BigInteger n)
{
    // TODO: This should scale to the system.
    // Assume the L1/L2 cache limit is 2048 KB.
    // We save half our necessary bytes by
    // removing multiples of 2.
    // The simple sieve removes multiples of 2, 3, and 5.
    // limit = 2048 KB = 2097152 B,
    // limit = ((((limit * 2) * 3) / 2) * 5) / 4
    constexpr size_t limit = 7864321ULL;

    if (!(n & 1U)) {
        --n;
    }
    while (((n % 3U) == 0) || ((n % 5U) == 0)) {
        n -= 2U;
    }
    if (limit >= n) {
        return SieveOfEratosthenes(n);
    }
    std::vector<BigInteger> knownPrimes = SieveOfEratosthenes(limit);
    knownPrimes.reserve((size_t)(((double)n) / log((double)n)));

    // Divide the range in different segments
    const size_t nCardinality = backward5(n);
    size_t low = backward5(limit);
    size_t high = low + limit;

    // Process one segment at a time till we pass n.
    while (low < nCardinality)
    {
        if (high > nCardinality) {
           high = nCardinality;
        }

        const BigInteger fLo = forward5(low);
        const size_t sqrtIndex = std::distance(
            knownPrimes.begin(),
            std::upper_bound(knownPrimes.begin(), knownPrimes.end(), sqrt(forward5(high)) + 1U)
        );

        const size_t cardinality = high - low;
        bool notPrime[cardinality + 1U] = { false };

        for (size_t k = 3U; k < sqrtIndex; ++k) {
            const BigInteger& p = knownPrimes[k];
            dispatch.dispatch([&fLo, &low, &cardinality, p, &notPrime]() {
                // We are skipping multiples of 2.
                const BigInteger p2 = p << 1U;

                // Find the minimum number in [low..high] that is
                // a multiple of prime[i] (divisible by prime[i])
                // For example, if low is 31 and prime[i] is 3,
                // we start with 33.
                BigInteger i = (fLo / p) * p;
                if (i < fLo) {
                    i += p;
                }
                if ((i & 1U) == 0U) {
                    i += p;
                }

                for (;;) {
                    const size_t o = backward5(i) - low;
                    if (o > cardinality) {
                        return false;
                    }
                    if ((i % 3U) && (i % 5U)) {
                        notPrime[o] = true;
                    }
                    i += p2;
                }

                return false;
            });
        }
        dispatch.finish();

        // Numbers which are not marked are prime
        for (size_t o = 1U; o <= cardinality; ++o) {
            if (!notPrime[o]) {
                knownPrimes.push_back(forward5(o + low));
            }
        }

        // Update low and high for next segment
        low = low + limit;
        high = low + limit;
    }

    return knownPrimes;
}

std::vector<std::string> _SegmentedSieveOfEratosthenes(const std::string& n) {
    std::vector<BigInteger> v = SegmentedSieveOfEratosthenes(BigInteger(n));
    std::vector<std::string> toRet;
    toRet.reserve(v.size());
    for (const BigInteger& p : v) {
        toRet.push_back(boost::lexical_cast<std::string>(p));
    }

    return toRet;
}

=======
>>>>>>> 84410329
BigInteger SegmentedCountPrimesTo(BigInteger n)
{
    // TODO: This should scale to the system.
    // Assume the L1/L2 cache limit is 2048 KB.
    // We save half our necessary bytes by
    // removing multiples of 2.
    // The simple sieve removes multiples of 2, 3, and 5.
    // limit = 2048 KB = 2097152 B,
    // limit = ((((limit * 2) * 3) / 2) * 5) / 4
    constexpr size_t limit = 7864321ULL;

    if (!(n & 1U)) {
        --n;
    }
    while (((n % 3U) == 0) || ((n % 5U) == 0)) {
        n -= 2U;
    }
    if (limit >= n) {
        return CountPrimesTo(n);
    }
    BigInteger sqrtnp1 = (sqrt(n) + 1U) | 1U;
    while (((sqrtnp1 % 3U) == 0U) || ((sqrtnp1 % 5U) == 0U)) {
        sqrtnp1 += 2U;
    }
    const BigInteger practicalLimit = (sqrtnp1 < limit) ? sqrtnp1 : limit;
    std::vector<BigInteger> knownPrimes = SieveOfEratosthenes(practicalLimit);
    if (practicalLimit < sqrtnp1) {
        knownPrimes.reserve((size_t)(((double)n) / log((double)n)));
    }
    size_t count = knownPrimes.size();

    // Divide the range in different segments
    const size_t nCardinality = backward5(n);
    size_t low = backward5(practicalLimit);
    size_t high = low + limit;

    // Process one segment at a time till we pass n.
    while (low < nCardinality)
    {
        if (high > nCardinality) {
           high = nCardinality;
        }
        const BigInteger fLo = forward5(low);
        const size_t sqrtIndex = std::distance(
            knownPrimes.begin(),
            std::upper_bound(knownPrimes.begin(), knownPrimes.end(), sqrt(forward5(high)) + 1U)
        );

        const size_t cardinality = high - low;
        bool notPrime[cardinality + 1U] = { false };

        // Use the primes found by the simple sieve
        // to find primes in current range
        for (size_t k = 3U; k < sqrtIndex; ++k) {
            const BigInteger& p = knownPrimes[k];
            // We are skipping multiples of 2.
            const BigInteger p2 = p << 1U;

            // Find the minimum number in [low..high] that is
            // a multiple of prime[i] (divisible by prime[i])
            // For example, if low is 31 and prime[i] is 3,
            // we start with 33.
            BigInteger i = (fLo / p) * p;
            if (i < fLo) {
                i += p;
            }
            if ((i & 1U) == 0U) {
                i += p;
            }

            for (;;) {
                const size_t o = backward5(i) - low;
                if (o > cardinality) {
                    break;
                }
                if ((i % 3U) && (i % 5U)) {
                    notPrime[o] = true;
                }
                i += p2;
            }
        }

        if (knownPrimes.back() >= sqrtnp1) {
            for (size_t o = 1U; o <= cardinality; ++o) {
                if (!notPrime[o]) {
                    ++count;
                }
            }
        } else {
            for (size_t o = 1U; o <= cardinality; ++o) {
                if (!notPrime[o]) {
                    const BigInteger p = forward5(o + low);
                    if (p <= sqrtnp1) {
                        knownPrimes.push_back(p);
                    }
                    ++count;
                }
            }
        }

        // Update low and high for next segment
        low = low + limit;
        high = low + limit;
    }

    return count;
}

std::vector<std::string> _SieveOfEratosthenes(const std::string& n) {
    std::vector<BigInteger> v = SieveOfEratosthenes(BigInteger(n));
    std::vector<std::string> toRet;
    toRet.reserve(v.size());
    for (const BigInteger& p : v) {
        toRet.push_back(boost::lexical_cast<std::string>(p));
    }

    return toRet;
}

std::string _CountPrimesTo(const std::string& n) {
    return boost::lexical_cast<std::string>(CountPrimesTo(BigInteger(n)));
}

std::vector<std::string> _SegmentedSieveOfEratosthenes(const std::string& n) {
    std::vector<BigInteger> v = SegmentedSieveOfEratosthenes(BigInteger(n));
    std::vector<std::string> toRet;
    toRet.reserve(v.size());
    for (const BigInteger& p : v) {
        toRet.push_back(boost::lexical_cast<std::string>(p));
    }

    return toRet;
}

std::string _SegmentedCountPrimesTo(const std::string& n) {
    return boost::lexical_cast<std::string>(SegmentedCountPrimesTo(BigInteger(n)));
}
} // namespace qimcifa

using namespace qimcifa;

PYBIND11_MODULE(_eratosthenes, m) {
    m.doc() = "pybind11 plugin to generate prime numbers";
    m.def("_count", &_CountPrimesTo, "Counts the prime numbers between 1 and the value of its argument");
    m.def("_segmented_count", &_SegmentedCountPrimesTo, "Counts the primes in capped space complexity");
    m.def("_sieve", &_SieveOfEratosthenes, "Returns all primes up to the value of its argument (using Sieve of Eratosthenes)");
    m.def("_segmented_sieve", &_SegmentedSieveOfEratosthenes, "Returns the primes in capped space complexity");
}<|MERGE_RESOLUTION|>--- conflicted
+++ resolved
@@ -263,7 +263,7 @@
         return SieveOfEratosthenes(n);
     }
     std::vector<BigInteger> knownPrimes = SieveOfEratosthenes(limit);
-    knownPrimes.reserve(std::expint(log((double)n)) - std::expint(log(2)));
+    knownPrimes.reserve((size_t)(((double)n) / log((double)n)));
 
     // Divide the range in different segments
     const size_t nCardinality = backward5(n);
@@ -438,117 +438,6 @@
     return count;
 }
 
-<<<<<<< HEAD
-std::string _CountPrimesTo(const std::string& n) {
-    return boost::lexical_cast<std::string>(CountPrimesTo(BigInteger(n)));
-}
-
-std::vector<BigInteger> SegmentedSieveOfEratosthenes(BigInteger n)
-{
-    // TODO: This should scale to the system.
-    // Assume the L1/L2 cache limit is 2048 KB.
-    // We save half our necessary bytes by
-    // removing multiples of 2.
-    // The simple sieve removes multiples of 2, 3, and 5.
-    // limit = 2048 KB = 2097152 B,
-    // limit = ((((limit * 2) * 3) / 2) * 5) / 4
-    constexpr size_t limit = 7864321ULL;
-
-    if (!(n & 1U)) {
-        --n;
-    }
-    while (((n % 3U) == 0) || ((n % 5U) == 0)) {
-        n -= 2U;
-    }
-    if (limit >= n) {
-        return SieveOfEratosthenes(n);
-    }
-    std::vector<BigInteger> knownPrimes = SieveOfEratosthenes(limit);
-    knownPrimes.reserve((size_t)(((double)n) / log((double)n)));
-
-    // Divide the range in different segments
-    const size_t nCardinality = backward5(n);
-    size_t low = backward5(limit);
-    size_t high = low + limit;
-
-    // Process one segment at a time till we pass n.
-    while (low < nCardinality)
-    {
-        if (high > nCardinality) {
-           high = nCardinality;
-        }
-
-        const BigInteger fLo = forward5(low);
-        const size_t sqrtIndex = std::distance(
-            knownPrimes.begin(),
-            std::upper_bound(knownPrimes.begin(), knownPrimes.end(), sqrt(forward5(high)) + 1U)
-        );
-
-        const size_t cardinality = high - low;
-        bool notPrime[cardinality + 1U] = { false };
-
-        for (size_t k = 3U; k < sqrtIndex; ++k) {
-            const BigInteger& p = knownPrimes[k];
-            dispatch.dispatch([&fLo, &low, &cardinality, p, &notPrime]() {
-                // We are skipping multiples of 2.
-                const BigInteger p2 = p << 1U;
-
-                // Find the minimum number in [low..high] that is
-                // a multiple of prime[i] (divisible by prime[i])
-                // For example, if low is 31 and prime[i] is 3,
-                // we start with 33.
-                BigInteger i = (fLo / p) * p;
-                if (i < fLo) {
-                    i += p;
-                }
-                if ((i & 1U) == 0U) {
-                    i += p;
-                }
-
-                for (;;) {
-                    const size_t o = backward5(i) - low;
-                    if (o > cardinality) {
-                        return false;
-                    }
-                    if ((i % 3U) && (i % 5U)) {
-                        notPrime[o] = true;
-                    }
-                    i += p2;
-                }
-
-                return false;
-            });
-        }
-        dispatch.finish();
-
-        // Numbers which are not marked are prime
-        for (size_t o = 1U; o <= cardinality; ++o) {
-            if (!notPrime[o]) {
-                knownPrimes.push_back(forward5(o + low));
-            }
-        }
-
-        // Update low and high for next segment
-        low = low + limit;
-        high = low + limit;
-    }
-
-    return knownPrimes;
-}
-
-std::vector<std::string> _SegmentedSieveOfEratosthenes(const std::string& n) {
-    std::vector<BigInteger> v = SegmentedSieveOfEratosthenes(BigInteger(n));
-    std::vector<std::string> toRet;
-    toRet.reserve(v.size());
-    for (const BigInteger& p : v) {
-        toRet.push_back(boost::lexical_cast<std::string>(p));
-    }
-
-    return toRet;
-}
-
-=======
->>>>>>> 84410329
 BigInteger SegmentedCountPrimesTo(BigInteger n)
 {
     // TODO: This should scale to the system.
